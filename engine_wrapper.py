import os
import chess
import chess.xboard
import chess.uci
import backoff

@backoff.on_exception(backoff.expo, BaseException, max_time=120)
def create_engine(config, board):
    cfg = config["engine"]
    engine_path = os.path.join(cfg["dir"], cfg["name"])
    weights = os.path.join(cfg["dir"], cfg["weights"]) if "weights" in cfg else None
    threads = cfg.get("threads")
    gpu = cfg.get("gpu")
    tempdecay = cfg.get("tempdecay")
    noise = cfg.get("noise")
    go_commands = cfg.get("go_commands")

    # TODO: ucioptions should probably be a part of the engine subconfig
    ucioptions = config.get("ucioptions")
    engine_type = cfg.get("protocol")

    commands = [engine_path]
    if weights:
        commands.append("-w")
        commands.append(weights)
    if threads:
        commands.append("-t")
        commands.append(str(threads))
    if gpu:
        commands.append("--gpu")
        commands.append(str(gpu))
    if tempdecay:
        commands.append("--tempdecay={}".format(tempdecay))
    if noise:
        commands.append("--noise")
    if go_commands:
        for key, value in go_commands.items():
            commands.append("go {} {}".format(key, value))

    if engine_type == "xboard":
        return XBoardEngine(board, commands, config.get("xboardoptions"))

    return UCIEngine(board, commands, config.get("ucioptions"))


class EngineWrapper:

    def __init__(self, board, commands, options=None):
        pass

    def first_search(self, game, board, movetime):
        pass

    def search(self, board, wtime, btime, winc, binc):
        pass

    def print_stats(self):
        pass

    def name(self):
        return self.engine.name

    def quit(self):
        self.engine.quit()

    def get_handler_stats(self, info, stats, to_print=False):
        stats_info = []
        for stat in stats:
            if stat in info:
                str = "{}: {}".format(stat, info[stat])
                if stat == "score":
                    for k,v in info[stat].items():
                        str = "score: {}".format(v.cp)
                stats_info.append(str)
                if to_print:
                    print("    {}".format(str))

        return stats_info


class UCIEngine(EngineWrapper):

    def __init__(self, board, commands, options):
        commands = commands[0] if len(commands) == 1 else commands
        self.engine = chess.uci.popen_engine(commands)

        self.engine.uci()

        if options:
            self.engine.setoption(options)

        self.engine.setoption({"UCI_Variant": type(board).uci_variant})
        self.engine.position(board)

        info_handler = chess.uci.InfoHandler()
        self.engine.info_handlers.append(info_handler)

<<<<<<< HEAD
    def first_search(self, board, movetime):
        self.engine.setoption({"UCI_Variant": type(board).uci_variant})
=======
    def pre_game(self, game):
        if game.speed == "ultraBullet":
            self.engine.setoption({"slowmover": "50"})
        if game.speed == "bullet":
            self.engine.setoption({"slowmover": "80"})
        if game.speed == "blitz":
            self.engine.setoption({"slowmover": "100"})
        if game.speed == "rapid":
            self.engine.setoption({"slowmover": "125"})
        if game.speed == "classical":
            self.engine.setoption({"slowmover": "125"}) #optimal

    def first_search(self, game, board, movetime):
>>>>>>> 398ae0f0
        self.engine.position(board)
        best_move, _ = self.engine.go(movetime=movetime)
        return best_move

    def search(self, board, wtime, btime, winc, binc):
        self.engine.setoption({"UCI_Variant": type(board).uci_variant})
        self.engine.position(board)
        best_move, _ = self.engine.go()
        return best_move

    def get_stats(self, to_print):
        return self.get_handler_stats(self.engine.info_handlers[0].info, ["depth", "nps", "nodes", "score"], to_print)


class XBoardEngine(EngineWrapper):

    def __init__(self, board, commands, options=None):
        commands = commands[0] if len(commands) == 1 else commands
        self.engine = chess.xboard.popen_engine(commands)

        self.engine.xboard()

        if board.chess960:
            self.engine.send_variant("fischerandom")
        elif type(board).uci_variant != "chess":
            self.engine.send_variant(type(board).uci_variant)

        if options:
            self._handle_options(options)

        self.engine.setboard(board)

        post_handler = chess.xboard.PostHandler()
        self.engine.post_handlers.append(post_handler)

    def _handle_options(self, options):
        for option, value in options.items():
            if option == "memory":
                self.engine.memory(value)
            elif option == "cores":
                self.engine.cores(value)
            elif option == "egtpath":
                for egttype, egtpath in value.items():
                    try:
                        self.engine.egtpath(egttype, egtpath)
                    except EngineStateException:
                        # If the user specifies more TBs than the engine supports, ignore the error.
                        pass
            else:
                try:
                    self.engine.features.set_option(option, value)
                except EngineStateException:
                    pass

    def first_search(self, game, board, movetime):
        minutes = game.clock_initial / 1000 / 60
        seconds = game.clock_initial / 1000 % 60
        inc = game.clock_increment / 1000

        self.engine.setboard(board)
        self.engine.level(0, 0, movetime / 1000, 0)
        bestmove = self.engine.go()

        self.engine.level(0, minutes, seconds, inc)
        return bestmove

    def search(self, board, wtime, btime, winc, binc):
        self.engine.setboard(board)
        if board.turn == chess.WHITE:
            self.engine.time(wtime / 10)
            self.engine.otim(btime / 10)
        else:
            self.engine.time(btime / 10)
            self.engine.otim(wtime / 10)
        return self.engine.go()

    def print_stats(self):
        self.print_handler_stats(self.engine.post_handlers[0].post, ["depth", "nodes", "score"])

    def name(self):
        try:
            return self.engine.features.get("myname")
        except:
            return None<|MERGE_RESOLUTION|>--- conflicted
+++ resolved
@@ -95,24 +95,7 @@
         info_handler = chess.uci.InfoHandler()
         self.engine.info_handlers.append(info_handler)
 
-<<<<<<< HEAD
-    def first_search(self, board, movetime):
-        self.engine.setoption({"UCI_Variant": type(board).uci_variant})
-=======
-    def pre_game(self, game):
-        if game.speed == "ultraBullet":
-            self.engine.setoption({"slowmover": "50"})
-        if game.speed == "bullet":
-            self.engine.setoption({"slowmover": "80"})
-        if game.speed == "blitz":
-            self.engine.setoption({"slowmover": "100"})
-        if game.speed == "rapid":
-            self.engine.setoption({"slowmover": "125"})
-        if game.speed == "classical":
-            self.engine.setoption({"slowmover": "125"}) #optimal
-
     def first_search(self, game, board, movetime):
->>>>>>> 398ae0f0
         self.engine.position(board)
         best_move, _ = self.engine.go(movetime=movetime)
         return best_move
