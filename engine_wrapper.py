--- conflicted
+++ resolved
@@ -154,7 +154,6 @@
         return self.engine.go()
 
     def print_stats(self):
-<<<<<<< HEAD
         self.print_handler_stats(self.engine.post_handlers[0].post, ["depth", "nodes", "score"])
 
 class UCIEngine(EngineWrapper):
@@ -204,7 +203,4 @@
         return best_move
 
     def get_stats(self, to_print):
-        return self.get_handler_stats(self.engine.info_handlers[0].info, ["depth", "nps", "nodes", "score"], to_print)
-=======
-        self.print_handler_stats(self.engine.post_handlers[0].post, ["depth", "nodes", "score"])
->>>>>>> 3e1fd28c
+        return self.get_handler_stats(self.engine.info_handlers[0].info, ["depth", "nps", "nodes", "score"], to_print)