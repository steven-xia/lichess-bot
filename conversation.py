import random
import math

LINKS = {
    "LCzero": "http://lczero.org/",
    "Lichess Bots": "https://lichess.org/api#tag/Chess-Bot"
}

ID = 200

class Conversation():
    def __init__(self, game, engine, xhr, version):
        self.game = game
        self.engine = engine
        self.xhr = xhr
        self.version = version

    command_prefix = "!"

    def react(self, line, game):
        print("*** {} [{}] {}: {}".format(self.game.url(), line.room, line.username, line.text.encode("utf-8")))
        if (line.text[0] == self.command_prefix):
            self.command(line, game, line.text[1:].lower())
        pass

    def command(self, line, game, cmd):
        if cmd == "wait" and game.is_abortable():
            game.abort_in(60)
            self.send_reply(line, "Waiting 60 seconds...")
<<<<<<< HEAD
        if cmd == "name":
            self.send_reply(line, "{} ID {} (lichess-bot v{})".format(self.engine.name(), ID, self.version))
        if cmd == "howto":
=======
        elif cmd == "name":
            self.send_reply(line, "{} (lichess-bot v{})".format(self.engine.name(), self.version))
        elif cmd == "howto":
>>>>>>> 300e551b
            self.send_reply(line, "How to run your own bot: lichess.org/api#tag/Chess-Bot")
        if cmd == "commands" or cmd == "help":
            msg = "Supported commands: !name, !eval, !id, !leela, !hardware, !info, and !howto"
            self.send_reply(line, msg)
        if cmd == "eval" and line.room == "spectator":
            stats = self.engine.get_stats(True)
            self.send_reply(line, ", ".join(stats))
        if cmd == "id":
            self.send_reply(line, "ID {}".format(ID))
        if cmd == "elsie" or cmd == "leela" or cmd == "leelachess":
            responses = ["Stop it. Let me focus!", "Yes?", "Like what you see? Help me improve at: {}".format(LINKS["LCzero"])]
            self.send_reply(line, random.choice(responses))
        if cmd == "info":
            for name, url in LINKS.items():
                self.send_reply(line, "{}: {}".format(name, url))
        if cmd == "hardware" or cmd == "gpu":
            self.send_reply(line, "GTX 1050 Ti 4GB, i7-3770 @ 3.40 GHz, Ubuntu 16.04, Linux 4.4.0")


    def send_reply(self, line, reply):
        self.xhr.chat(self.game.id, line.room, reply)


class ChatLine():
    def __init__(self, json):
        self.room = json.get("room")
        self.username = json.get("username")
        self.text = json.get("text")<|MERGE_RESOLUTION|>--- conflicted
+++ resolved
@@ -27,31 +27,27 @@
         if cmd == "wait" and game.is_abortable():
             game.abort_in(60)
             self.send_reply(line, "Waiting 60 seconds...")
-<<<<<<< HEAD
-        if cmd == "name":
-            self.send_reply(line, "{} ID {} (lichess-bot v{})".format(self.engine.name(), ID, self.version))
-        if cmd == "howto":
-=======
         elif cmd == "name":
             self.send_reply(line, "{} (lichess-bot v{})".format(self.engine.name(), self.version))
         elif cmd == "howto":
->>>>>>> 300e551b
             self.send_reply(line, "How to run your own bot: lichess.org/api#tag/Chess-Bot")
-        if cmd == "commands" or cmd == "help":
+        elif cmd == "commands" or cmd == "help":
             msg = "Supported commands: !name, !eval, !id, !leela, !hardware, !info, and !howto"
             self.send_reply(line, msg)
-        if cmd == "eval" and line.room == "spectator":
+        elif cmd == "eval" and line.room == "spectator":
             stats = self.engine.get_stats(True)
             self.send_reply(line, ", ".join(stats))
-        if cmd == "id":
+        elif cmd == "eval":
+            self.send_reply(line, "I don't tell that to my opponent, sorry.")
+        elif cmd == "id":
             self.send_reply(line, "ID {}".format(ID))
-        if cmd == "elsie" or cmd == "leela" or cmd == "leelachess":
+        elif cmd == "elsie" or cmd == "leela":
             responses = ["Stop it. Let me focus!", "Yes?", "Like what you see? Help me improve at: {}".format(LINKS["LCzero"])]
             self.send_reply(line, random.choice(responses))
-        if cmd == "info":
+        elif cmd == "info":
             for name, url in LINKS.items():
                 self.send_reply(line, "{}: {}".format(name, url))
-        if cmd == "hardware" or cmd == "gpu":
+        elif cmd == "hardware" or cmd == "gpu":
             self.send_reply(line, "GTX 1050 Ti 4GB, i7-3770 @ 3.40 GHz, Ubuntu 16.04, Linux 4.4.0")
 
 
