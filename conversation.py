--- conflicted
+++ resolved
@@ -6,12 +6,8 @@
     "Lichess Bots": "https://lichess.org/api#tag/Chess-Bot"
 }
 
-<<<<<<< HEAD
 ID = 23
 NODES = 1
-=======
-ID = 231
->>>>>>> d07479a6
 
 class Conversation():
     def __init__(self, game, engine, xhr, version):
